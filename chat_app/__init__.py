--- conflicted
+++ resolved
@@ -2,7 +2,6 @@
 __all__ = ["ChatApp", "LLMHandler", "RAGStore", "RAGRetriever", "Embedder"]
 
 def __getattr__(name):
-<<<<<<< HEAD
     if name == "ChatApp":
         from .chat_app import ChatApp
         return ChatApp
@@ -19,21 +18,3 @@
         from .embedder import Embedder
         return Embedder
     raise AttributeError(name)
-=======
-	if name == "ChatApp":
-		from .chat_app import ChatApp
-		return ChatApp
-	if name == "LLMHandler":
-		from .llm_handler import LLMHandler
-		return LLMHandler
-	if name == "RAGStore":
-		from .rag_store import RAGStore
-		return RAGStore
-	if name == "RAGRetriever":
-		from .rag_store import RAGRetriever
-		return RAGRetriever
-	if name == "Embedder":
-		from .embedder import Embedder
-		return Embedder
-	raise AttributeError(name)
->>>>>>> 68430815
