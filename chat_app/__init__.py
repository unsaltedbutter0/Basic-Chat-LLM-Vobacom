# chat_app/__init__.py
__all__ = ["ChatApp", "LLMHandler", "RAGStore", "RAGRetriever", "Embedder"]

def __getattr__(name):
    if name == "ChatApp":
        from .chat_app import ChatApp
        return ChatApp
    if name == "LLMHandler":
        from .llm_handler import LLMHandler
        return LLMHandler
    if name == "RAGStore":
        from .rag_store import RAGStore
        return RAGStore
    if name == "RAGRetriever":
        from .rag_retriever import RAGRetriever
        return RAGRetriever
    if name == "Embedder":
        from .embedder import Embedder
        return Embedder
<<<<<<< HEAD
    raise AttributeError(name)
=======
    raise AttributeError(name)
>>>>>>> c080f9bb
<|MERGE_RESOLUTION|>--- conflicted
+++ resolved
@@ -17,8 +17,4 @@
     if name == "Embedder":
         from .embedder import Embedder
         return Embedder
-<<<<<<< HEAD
-    raise AttributeError(name)
-=======
-    raise AttributeError(name)
->>>>>>> c080f9bb
+    raise AttributeError(name)