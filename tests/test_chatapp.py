--- conflicted
+++ resolved
@@ -56,12 +56,9 @@
         data = json.loads(response.data)
 
         self.assertEqual(response.status_code, 200)
-<<<<<<< HEAD
         self.assertEqual(data['message']['content'], "Mocked response")
         self.assertEqual(data['message']['format'], "markdown")
-=======
-        self.assertEqual(data['response'], "Mocked response")
->>>>>>> d048f3cb
+
         self.MockLLMHandler.return_value.chat_next.assert_called_once_with("Hello")
 
     def test_rag_route(self):
@@ -69,14 +66,9 @@
         data = json.loads(response.data)
 
         self.assertEqual(response.status_code, 200)
-<<<<<<< HEAD
         self.assertEqual(data['message']['content'], "Mocked response")
         self.assertEqual(data['message']['format'], "markdown")
         self.assertEqual(data['meta']['sources'], ["Mocked sources"])
-=======
-        self.assertEqual(data['response'], "Mocked response")
-        self.assertEqual(data['sources'], ["Mocked sources"])
->>>>>>> d048f3cb
         self.MockRAGRetriever.return_value.build_messages.assert_called_once_with("Hello", n_results=5)
         self.MockLLMHandler.return_value.chat_messages.assert_called_once_with(["Mocked message"], reset=True)
 
